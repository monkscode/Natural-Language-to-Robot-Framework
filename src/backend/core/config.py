--- conflicted
+++ resolved
@@ -27,12 +27,6 @@
     # Robot Framework Library Configuration
     ROBOT_LIBRARY: str = Field(default="selenium", description="Robot Framework library to use: 'selenium' or 'browser'")
     
-<<<<<<< HEAD
-=======
-    # Self-healing configuration
-    SELF_HEALING_ENABLED: bool = Field(default=True, description="Enable/disable self-healing globally")
-    SELF_HEALING_CONFIG_PATH: str = Field(default="config/self_healing.yaml", description="Path to self-healing config file")
-    
     # Agent Retry Configuration
     MAX_AGENT_ITERATIONS: int = Field(default=3, description="Maximum iterations for agents with delegation enabled (retry attempts)")
     
@@ -42,7 +36,6 @@
     MAX_LOCATOR_STRATEGIES: int = Field(default=21, description="Maximum number of locator strategies to try")
     TRACK_LLM_COSTS: bool = Field(default=True, description="Enable/disable LLM cost tracking and logging")
     
->>>>>>> da1d63ed
     @validator('ROBOT_LIBRARY')
     def validate_robot_library(cls, v):
         """Validate that ROBOT_LIBRARY is either 'selenium' or 'browser'."""
